# __init__

# IMPORTANT: evaluation has to be imported first since energyflow must be imported before torch
# See https://github.com/pkomiske/EnergyFlow/issues/24
import jetnet.evaluation
import jetnet.datasets
import jetnet.losses
import jetnet.utils

import jetnet.datasets.utils
import jetnet.datasets.normalisations

<<<<<<< HEAD
__version__ = "0.1.3"
=======
__version__ = "0.2.0a"
>>>>>>> 51bfea2f
<|MERGE_RESOLUTION|>--- conflicted
+++ resolved
@@ -10,8 +10,4 @@
 import jetnet.datasets.utils
 import jetnet.datasets.normalisations
 
-<<<<<<< HEAD
-__version__ = "0.1.3"
-=======
-__version__ = "0.2.0a"
->>>>>>> 51bfea2f
+__version__ = "0.2.0a"