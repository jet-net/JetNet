"""
Utility methods for datasets.
"""
from __future__ import annotations

import hashlib
import os
import sys
from os.path import isfile
from typing import Any, List, Set, Tuple, Union

import numpy as np
import requests
from numpy.typing import ArrayLike


def download_progress_bar(file_url: str, file_dest: str):
    """
    Download while outputting a progress bar.
    Modified from https://sumit-ghosh.com/articles/python-download-progress-bar/

    Args:
        file_url (str): url to download from
        file_dest (str): path at which to save downloaded file
    """

    with open(file_dest, "wb") as f:
        response = requests.get(file_url, stream=True)
        total = response.headers.get("content-length")

        if total is None:
            f.write(response.content)
        else:
            downloaded = 0
            total = int(total)

            print("Downloading dataset")
            for data in response.iter_content(chunk_size=max(int(total / 1000), 1024 * 1024)):
                downloaded += len(data)
                f.write(data)
                done = int(50 * downloaded / total)
                sys.stdout.write(
                    "\r[{}{}] {:.0f}%".format(
                        "█" * done, "." * (50 - done), float(downloaded / total) * 100
                    )
                )
                sys.stdout.flush()

    sys.stdout.write("\n")


# from TorchVision
# https://github.com/pytorch/vision/blob/48f8473e21b0f3e425aabc60db201b68fedf59b3/torchvision/datasets/utils.py#L51-L66  # noqa: E501
def _calculate_md5(fpath: str, chunk_size: int = 1024 * 1024) -> str:
    # Setting the `usedforsecurity` flag does not change anything about the functionality, but
    # indicates that we are not using the MD5 checksum for cryptography. This enables its usage
    # in restricted environments like FIPS.
    if sys.version_info >= (3, 9):
        md5 = hashlib.md5(usedforsecurity=False)
    else:
        md5 = hashlib.md5()
    with open(fpath, "rb") as f:
        # switch to simpler assignment operator once we support only Python >=3.8
        # while chunk := f.read(chunk_size):
        for chunk in iter(lambda: f.read(chunk_size), b""):
            md5.update(chunk)
    return md5.hexdigest()


def _check_md5(fpath: str, md5: str, **kwargs: Any) -> bool:
    fmd5 = _calculate_md5(fpath, **kwargs)
    return (md5 == fmd5), fmd5


def _getZenodoFileURL(record_id: int, file_name: str) -> str:
    """Finds URL and md5 hash for downloading the file ``file_name`` from a Zenodo record."""

    import requests

    records_url = f"https://zenodo.org/api/records/{record_id}"
    r = requests.get(records_url).json()
    file = next(item for item in r["files"] if item["key"] == file_name)
    file_url = file["links"]["self"]
    md5 = file["checksum"].split("md5:")[1]
    return file_url, md5


def checkDownloadZenodoDataset(
    data_dir: str, dataset_name: str, record_id: int, key: str, download: bool
) -> str:
    """
    Checks if dataset exists and md5 hash matches;
    if not and download = True, downloads it from Zenodo, and returns the file path.
    or if not and download = False, raises an error.
    """
    file_path = f"{data_dir}/{key}"
    file_url, md5 = _getZenodoFileURL(record_id, key)

<<<<<<< HEAD
    if download:
        if isfile(file_path):
            match_md5, fmd5 = _check_md5(file_path, md5)
            if not match_md5:
                print(
                    f"File corrupted - MD5 hash of {file_path} does not match: "
                    f"(expected md5:{md5}, got md5:{fmd5}), "
                    "removing existing file and re-downloading."
                )
                os.remove(file_path)

        if not isfile(file_path):
            os.makedirs(data_dir, exist_ok=True)

            print(f"Downloading {dataset_name} dataset to {file_path}")
            download_progress_bar(file_url, file_path)

    if not isfile(file_path):
        raise RuntimeError(
            f"Dataset {dataset_name} not found at {file_path}, "
            "you can use download=True to download it."
        )

    match_md5, fmd5 = _check_md5(file_path, md5)
    if not match_md5:
        raise RuntimeError(
            f"File corrupted - MD5 hash of {file_path} does not match: "
            f"(expected md5:{md5}, got md5:{fmd5}), "
            "you can use download=True to re-download it."
        )
=======
    if exists(file_path):
        match_md5, fmd5 = _check_md5(file_path, md5)
        if not match_md5:
            print(
                f"MD5 hash of {file_path} does not match "
                f"(expected md5:{md5}, got md5:{fmd5}), "
                "removing existing file and re-downloading. "
                "Please open an issue at https://github.com/jet-net/JetNet/issues/new "
                "if you believe the matching is failing incorrectly."
            )
            os.remove(file_path)

    if not exists(file_path):
        os.makedirs(data_dir, exist_ok=True)

        print(f"Downloading {dataset_name} dataset to {file_path}")
        download_progress_bar(file_url, file_path)
>>>>>>> 7a0ea4d0

    return file_path


def getOrderedFeatures(
    data: ArrayLike, features: List[str], features_order: List[str]
) -> np.ndarray:
    """Returns data with features in the order specified by ``features``.

    Args:
        data (ArrayLike): input data
        features (List[str]): desired features in order
        features_order (List[str]): name and ordering of features in input data

    Returns:
        (np.ndarray): data with features in specified order
    """

    if np.all(features == features_order):  # check if already in order
        return data

    ret_data = []
    for feat in features:
        assert (
            feat in features_order
        ), f"`{feat}` feature does not exist in this dataset (available features: {features_order})"
        index = features_order.index(feat)
        ret_data.append(data[..., index, np.newaxis])

    return np.concatenate(ret_data, axis=-1)


def checkStrToList(
    *inputs: List[Union[str, List[str], Set[str]]], to_set: bool = False
) -> Union[List[List[str]], List[Set[str]], list]:
    """Converts str inputs to a list or set"""
    ret = []
    for inp in inputs:
        if isinstance(inp, str):
            inp = [inp] if not to_set else {inp}
        ret.append(inp)

    return ret if len(inputs) > 1 else ret[0]


def checkListNotEmpty(*inputs: List[list]) -> List[bool]:
    """Checks that list inputs are not None or empty"""
    ret = []
    for inp in inputs:
        ret.append(inp is not None and len(inp))

    return ret if len(inputs) > 1 else ret[0]


def firstNotNoneElement(*inputs: List[Any]) -> Any:
    """Returns the first element out of all inputs which isn't None"""
    for inp in inputs:
        if inp is not None:
            return inp


def checkConvertElements(
    elem: Union[str, List[str]], valid_types: List[str], ntype: str = "element"
):
    """Checks if elem(s) are valid and if needed converts into a list"""
    if elem != "all":
        elem = checkStrToList(elem, to_set=True)

        for j in elem:
            assert j in valid_types, f"{j} is not a valid {ntype}, must be one of {valid_types}"

    else:
        elem = valid_types

    return elem


def getSplitting(
    length: int, split: str, splits: List[str], split_fraction: List[float]
) -> Tuple[int, int]:
    """
    Returns starting and ending index for splitting a dataset of length ``length`` according to
    the input ``split`` out of the total possible ``splits`` and a given ``split_fraction``.

    "all" is considered a special keyword to mean the entire dataset - it cannot be used to define a
    normal splitting, and if it is a possible splitting it must be the last entry in ``splits``.

    e.g. for ``length = 100``, ``split = "valid"``, ``splits = ["train", "valid", "test"]``,
    ``split_fraction = [0.7, 0.15, 0.15]``

    This will return ``(70, 85)``.
    """

    assert split in splits, f"{split} not a valid splitting, must be one of {splits}"

    if "all" in splits:
        if split == "all":
            return 0, length
        else:
            assert splits[-1] == "all", "'all' must be last entry in ``splits`` array"
            splits = splits[:-1]

    assert np.sum(split_fraction) <= 1.0, "sum of split fractions must be ≤ 1"

    split_index = splits.index(split)
    cuts = (np.cumsum(np.insert(split_fraction, 0, 0)) * length).astype(int)
    return cuts[split_index], cuts[split_index + 1]<|MERGE_RESOLUTION|>--- conflicted
+++ resolved
@@ -96,7 +96,6 @@
     file_path = f"{data_dir}/{key}"
     file_url, md5 = _getZenodoFileURL(record_id, key)
 
-<<<<<<< HEAD
     if download:
         if isfile(file_path):
             match_md5, fmd5 = _check_md5(file_path, md5)
@@ -105,6 +104,8 @@
                     f"File corrupted - MD5 hash of {file_path} does not match: "
                     f"(expected md5:{md5}, got md5:{fmd5}), "
                     "removing existing file and re-downloading."
+                    "\nPlease open an issue at https://github.com/jet-net/JetNet/issues/new "
+                    "if you believe this is an error."
                 )
                 os.remove(file_path)
 
@@ -126,26 +127,9 @@
             f"File corrupted - MD5 hash of {file_path} does not match: "
             f"(expected md5:{md5}, got md5:{fmd5}), "
             "you can use download=True to re-download it."
+            "\nPlease open an issue at https://github.com/jet-net/JetNet/issues/new "
+            "if you believe this is an error."
         )
-=======
-    if exists(file_path):
-        match_md5, fmd5 = _check_md5(file_path, md5)
-        if not match_md5:
-            print(
-                f"MD5 hash of {file_path} does not match "
-                f"(expected md5:{md5}, got md5:{fmd5}), "
-                "removing existing file and re-downloading. "
-                "Please open an issue at https://github.com/jet-net/JetNet/issues/new "
-                "if you believe the matching is failing incorrectly."
-            )
-            os.remove(file_path)
-
-    if not exists(file_path):
-        os.makedirs(data_dir, exist_ok=True)
-
-        print(f"Downloading {dataset_name} dataset to {file_path}")
-        download_progress_bar(file_url, file_path)
->>>>>>> 7a0ea4d0
 
     return file_path
 
